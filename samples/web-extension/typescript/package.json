{
  "name": "web-extension",
  "version": "1.0.0",
  "description": "A sample web extension using Glean.js",
  "main": "dist/bundle.js",
  "type": "module",
  "scripts": {
    "link:glean": "cd ../../../glean && npm i && npm run build && npm link && cd ../samples/web-extension/typescript && npm link @mozilla/glean",
    "glean": "glean translate src/metrics.yaml src/pings.yaml -f typescript -o src/generated",
    "build": "npm run glean && webpack --config webpack.config.js --mode production",
    "dev": "npm run glean && webpack --watch --config webpack.config.js --mode development",
    "test:base": "node --experimental-modules --experimental-specifier-resolution=node --loader=ts-node/esm node_modules/mocha/lib/cli/cli.js",
    "test": "npm run test:base -- \"./tests/unit/*.ts\""
  },
  "author": "The Glean Team <glean-team@mozilla.com>",
  "license": "MPL-2.0",
  "dependencies": {
    "webextension-polyfill": "^0.8.0"
  },
  "devDependencies": {
    "@types/mocha": "^9.0.0",
<<<<<<< HEAD
    "@types/node": "^16.6.2",
    "mocha": "^9.0.3",
=======
    "@types/node": "^16.7.1",
    "mocha": "^9.1.0",
>>>>>>> fc098b58
    "ts-loader": "^9.2.5",
    "typescript": "^4.3.5",
    "web-ext-types": "^3.2.1",
    "webpack": "^5.51.1",
    "webpack-cli": "^4.8.0",
    "ts-node": "^10.2.1",
    "strip-ansi": "^7.0.0"
  }
}<|MERGE_RESOLUTION|>--- conflicted
+++ resolved
@@ -19,13 +19,8 @@
   },
   "devDependencies": {
     "@types/mocha": "^9.0.0",
-<<<<<<< HEAD
-    "@types/node": "^16.6.2",
-    "mocha": "^9.0.3",
-=======
     "@types/node": "^16.7.1",
     "mocha": "^9.1.0",
->>>>>>> fc098b58
     "ts-loader": "^9.2.5",
     "typescript": "^4.3.5",
     "web-ext-types": "^3.2.1",
