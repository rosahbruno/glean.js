{
  "name": "@mozilla/glean",
<<<<<<< HEAD
  "version": "0.4.0",
=======
  "version": "0.5.0",
>>>>>>> 54afe863
  "description": "An implementation of the Glean SDK, a modern cross-platform telemetry client, for Javascript environments.",
  "exports": {
    "./package.json": "./package.json",
    "./webext": {
      "browser": "./dist/webext/browser/index/webext.js",
      "import": "./dist/webext/esm/index/webext.js",
      "require": "./dist/webext/cjs/index/webext.js"
    },
    "./webext/private/metrics/*": {
      "browser": "./dist/webext/browser/core/metrics/types/*.js",
      "import": "./dist/webext/esm/core/metrics/types/*.js",
      "require": "./dist/webext/cjs/core/metrics/types/*.js"
    },
    "./webext/private/ping": {
      "browser": "./dist/webext/browser/core/pings/index.js",
      "import": "./dist/webext/esm/core/pings/index.js",
      "require": "./dist/webext/cjs/core/pings/index.js"
    },
    "./webext/plugins/*": {
      "browser": "./dist/webext/browser/plugins/*.js",
      "import": "./dist/webext/esm/plugins/*.js",
      "require": "./dist/webext/cjs/plugins/*.js"
    }
  },
  "typesVersions": {
    "*": {
      "webext": [
        "./dist/webext/types/index/webext.d.ts"
      ],
      "webext/private/ping": [
        "./dist/webext/types/core/pings/index.d.ts"
      ],
      "webext/private/metrics/*": [
        "./dist/webext/types/core/metrics/types/*"
      ],
      "webext/plugins/*": [
        "./dist/webext/types/plugins/*"
      ]
    }
  },
  "files": [
    "README.md",
    "package.json",
    "dist/**/*"
  ],
  "bin": {
    "glean": "./dist/cli/cli.js"
  },
  "scripts": {
    "test": "npm run test:core && npm run test:platform && npm run test:plugins",
    "test:core": "ts-mocha \"tests/core/**/*.spec.ts\" --recursive",
    "test:plugins": "ts-mocha \"tests/plugins/**/*.spec.ts\" --recursive",
    "test:platform": "npm run build:test-webext && ts-mocha \"tests/platform/**/*.spec.ts\" --recursive --timeout 0",
    "build:test-webext": "cd tests/platform/utils/webext/sample/ && npm install && npm run build:xpi",
    "lint": "eslint . --ext .ts,.js,.json --max-warnings=0",
    "fix": "eslint . --ext .ts,.js,.json --fix",
    "build:cli": "tsc -p ./tsconfig/cli.json",
    "build:webext:lib:esm": "tsc -p ./tsconfig/webext/esm.json",
    "build:webext:lib:cjs": "tsc -p ./tsconfig/webext/cjs.json",
    "build:webext:lib:browser": "tsc -p ./tsconfig/webext/browser.json",
    "build:webext:types": "tsc -p ./tsconfig/webext/types.json",
    "build:webext": "rm -rf dist/webext && npm run build:webext:lib:esm && npm run build:webext:lib:cjs && npm run build:webext:lib:browser && npm run build:webext:types",
    "build:qt": "webpack --config webpack.config.qt.js --mode production",
    "prepublishOnly": "cp ../README.md ./README.md && npm run build:cli && npm run build:webext",
    "postpublish": "rm ./README.md"
  },
  "repository": {
    "type": "git",
    "url": "git+https://github.com/mozilla/glean.js.git"
  },
  "keywords": [
    "telemetry",
    "glean"
  ],
  "author": "The Glean Team <glean-team@mozilla.com>",
  "license": "MPL-2.0",
  "bugs": {
    "url": "https://github.com/mozilla/glean.js/issues"
  },
  "homepage": "https://github.com/mozilla/glean.js#readme",
  "devDependencies": {
    "@types/assert": "^1.5.4",
    "@types/mocha": "^8.2.0",
    "@types/selenium-webdriver": "^4.0.11",
    "@types/sinon": "^9.0.10",
    "@types/uuid": "^8.3.0",
    "@typescript-eslint/eslint-plugin": "^4.15.0",
    "@typescript-eslint/parser": "^4.15.1",
    "eslint": "^7.19.0",
    "eslint-plugin-jsdoc": "^32.0.1",
    "eslint-plugin-json": "^2.1.2",
    "eslint-plugin-mocha": "^8.0.0",
    "eslint-plugin-notice": "^0.9.10",
    "geckodriver": "^1.22.1",
    "jsdom": "16.4.0",
    "jsdom-global": "3.0.2",
    "mocha": "^8.3.0",
    "selenium-webdriver": "^4.0.0-alpha.8",
    "sinon": "^9.2.4",
    "ts-loader": "^8.0.17",
    "ts-mocha": "^8.0.0",
    "ts-node": "^9.1.1",
    "typescript": "^4.1.5",
    "web-ext-types": "^3.2.1",
    "webpack": "^5.21.2",
    "webpack-cli": "^4.5.0"
  },
  "dependencies": {
    "jose": "^3.7.0",
    "uuid": "^8.3.2"
  }
}<|MERGE_RESOLUTION|>--- conflicted
+++ resolved
@@ -1,10 +1,6 @@
 {
   "name": "@mozilla/glean",
-<<<<<<< HEAD
-  "version": "0.4.0",
-=======
   "version": "0.5.0",
->>>>>>> 54afe863
   "description": "An implementation of the Glean SDK, a modern cross-platform telemetry client, for Javascript environments.",
   "exports": {
     "./package.json": "./package.json",
