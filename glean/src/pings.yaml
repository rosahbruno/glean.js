--- conflicted
+++ resolved
@@ -23,7 +23,6 @@
     - https://bugzilla.mozilla.org/show_bug.cgi?id=1587095#c6
   notification_emails:
     - glean-team@mozilla.com
-<<<<<<< HEAD
   reasons:
     at_init: |
       The ping was submitted at startup.
@@ -33,7 +32,6 @@
       The ping was submitted between Glean init and Glean shutdown.
       Glean was told after init but before shutdown that upload has changed
       from enabled to disabled.
-=======
 
 events:
   description: |
@@ -66,5 +64,4 @@
       NOTE: It is not possible to find a definition of "inactivity" that spans
       all of the platforms served by the Glean JavaScript SDK.
       This reason is only listed here for documentation purposes.
-      It is never reported by the JavaScript SDK.
->>>>>>> ee00a7a7
+      It is never reported by the JavaScript SDK.